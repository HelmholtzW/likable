<<<<<<< HEAD
import gradio as gr

from planning_agent import GradioPlanningAgent
from settings import settings

gr.NO_RELOAD = False

# Initialize the planning agent globally
planning_agent = None


def get_planning_agent():
    """Get or initialize the planning agent (lazy loading)."""
    global planning_agent
    if planning_agent is None:
        try:
            planning_agent = GradioPlanningAgent()
        except Exception as e:
            print(f"Error initializing planning agent: {e}")
            return None
    return planning_agent


# Enhanced AI response using the planning agent
def ai_response_with_planning(message, history):
    """Generate AI response using the planning agent for actual planning."""

    agent = get_planning_agent()

    if agent is None:
        # Fallback to mock response if agent fails to initialize
        response = (
            "Sorry, the planning agent is not available. "
            "Please check your API_KEY environment variable."
        )
        history.append({"role": "user", "content": message})
        history.append({"role": "assistant", "content": response})
        return history, ""

    try:
        # Use the planning agent for actual planning
        planning_result = agent.plan_application(message)

        # Format the response with key insights
        action_summary = (
            planning_result.action_plan[:300] + "..."
            if len(planning_result.action_plan) > 300
            else planning_result.action_plan
        )

        components_list = chr(10).join(
            [f"• {comp}" for comp in planning_result.gradio_components[:5]]
        )
        dependencies_list = chr(10).join(
            [f"• {dep}" for dep in planning_result.dependencies[:5]]
        )

        response = f"""I'll help you plan that application! Here's what I've analyzed:

**Complexity**: {planning_result.estimated_complexity}
=======
import random
import time
import os
import sys
import importlib.util
import gradio as gr

>>>>>>> 73a48d32

**Key Gradio Components Needed**:
{components_list}

**Dependencies Required**:
{dependencies_list}

**High-Level Action Plan**:
{action_summary}

I've created a comprehensive plan including implementation details and testing \
strategy. Check the detailed view for the complete plan!"""

        # Store the full planning result for later use
        # You could save this to a session state or database

    except Exception as e:
        response = (
            f"I encountered an error while planning: {str(e)}. "
            "Let me try a simpler approach..."
        )

    history.append({"role": "user", "content": message})
    history.append({"role": "assistant", "content": response})
    return history, ""


def load_file(path):
    if path is None:
        return ""
    # path is a string like "subdir/example.py"
    with open(path, "r", encoding="utf-8") as f:
        return f.read()


def save_file(path, new_text):
    if path is None:
        gr.Warning("⚠️ No file selected.")
    try:
        with open(path, "w", encoding="utf-8") as f:
            f.write(new_text)
        gr.Info(f"✅ Saved to: {path.split('sandbox/')[-1]}")
    except Exception as e:
        gr.Error(f"❌ Error saving: {e}")


def load_and_render_app():
    """Load and render the Gradio app from sandbox/app.py"""
    app_path = "sandbox/app.py"

    if not os.path.exists(app_path):
        return gr.HTML(
            "<div style='padding: 20px; color: red;'>❌ No app.py found in sandbox directory</div>"
        )

    try:
        # Read the app code
        with open(app_path, "r", encoding="utf-8") as f:
            app_code = f.read()

        # Create a temporary module
        spec = importlib.util.spec_from_loader("dynamic_app", loader=None)
        module = importlib.util.module_from_spec(spec)

        # Add current directory to sys.path if not already there
        if os.getcwd() not in sys.path:
            sys.path.insert(0, os.getcwd())

        # Execute the code in the module's namespace
        exec(app_code, module.__dict__)

        # Look for common app creation patterns
        app_instance = None

        # Try to find the app instance
        if hasattr(module, "demo"):
            app_instance = module.demo
        elif hasattr(module, "app"):
            app_instance = module.app
        elif hasattr(module, "interface"):
            app_instance = module.interface
        else:
            # Look for any Gradio Blocks or Interface objects
            for name, obj in module.__dict__.items():
                if isinstance(obj, (gr.Blocks, gr.Interface)):
                    app_instance = obj
                    break

        if app_instance is None:
            return gr.HTML(
                "<div style='padding: 20px; color: orange;'>⚠️ No Gradio app found. Make sure your app.py creates a Gradio Blocks or Interface object.</div>"
            )

        # Return the app instance to be rendered
        return app_instance

    except Exception as e:
        error_html = f"""
        <div style='padding: 20px; color: red; font-family: monospace;'>
            ❌ Error loading app:<br>
            <pre style='background: #f5f5f5; padding: 10px; margin-top: 10px; border-radius: 4px;'>{str(e)}</pre>
        </div>
        """
        return gr.HTML(error_html)


# Create the main Lovable-style UI
def create_lovable_ui():
    with gr.Blocks(
        title="💗Likable",
        theme=gr.themes.Soft(),
        fill_height=True,
        fill_width=True,
    ) as demo:
        gr.Markdown("# 💗Likable")
        # gr.Markdown(
        #     "*It's almost Lovable - Build Gradio apps using only a chat interface*"
        # )

<<<<<<< HEAD
        with gr.Tabs():
            # Preview Tab
            with gr.TabItem("Preview"):
                with gr.Row(elem_classes="main-container", equal_height=True):
                    # Left side - Chat Interface
                    with gr.Column(scale=1, elem_classes="chat-container"):
                        chatbot_preview = gr.Chatbot(
                            height=500,
                            show_copy_button=True,
                            avatar_images=(None, "🤖"),
                            type="messages",
                        )

                        with gr.Row():
                            msg_input_preview = gr.Textbox(
                                placeholder="Describe what you want to build...",
                                scale=4,
                                container=False,
                            )
                            send_btn_preview = gr.Button(
                                "Send", scale=1, variant="primary"
                            )

                    # Right side - Preview Content
                    with gr.Column(scale=4, elem_classes="content-container"):
                        # with gr.Row():
                        #     gr.Button(
                        #         "Deploy to HF Spaces", variant="secondary", scale=1
                        #     )

                        gr.HTML(value=get_preview_content())

            # Code Tab
            with gr.TabItem("Code"):
                with gr.Row(elem_classes="main-container", equal_height=True):
                    # Left side - Chat Interface
                    with gr.Column(scale=1, elem_classes="chat-container"):
                        chatbot_code = gr.Chatbot(
                            height=500,
                            show_copy_button=True,
                            avatar_images=(None, "🤖"),
                            type="messages",
                        )

                        with gr.Row():
                            msg_input_code = gr.Textbox(
                                placeholder="Describe what you want to build...",
                                scale=4,
                                container=False,
                            )
                            send_btn_code = gr.Button(
                                "Send", scale=1, variant="primary"
                            )

                    # Right side - Code Content
                    with gr.Column(scale=4, elem_classes="content-container"):
                        # with gr.Row():
                        #     gr.Button(
                        #         "Deploy to HF Spaces", variant="secondary", scale=1
                        #     )

                        gr.Code(
                            value=get_code_content(),
=======
        with gr.Row(elem_classes="main-container"):
            # Left side - Chat Interface
            with gr.Column(scale=1, elem_classes="chat-container"):
                chatbot = gr.Chatbot(
                    show_copy_button=True,
                    avatar_images=(None, "🤖"),
                    bubble_full_width=False,
                    height="75vh",
                )

                with gr.Row():
                    msg_input = gr.Textbox(
                        placeholder="Describe what you want to build...",
                        scale=4,
                        container=False,
                    )
                    send_btn = gr.Button("Send", scale=1, variant="primary")

            # Right side - Preview/Code Toggle
            with gr.Column(scale=4, elem_classes="preview-container"):
                with gr.Tab("Preview"):
                    # Create a trigger for refreshing the preview
                    refresh_trigger = gr.State(value=0)

                    # Use gr.render for dynamic app rendering
                    @gr.render(inputs=refresh_trigger)
                    def render_preview(trigger_value):
                        return load_and_render_app()

                with gr.Tab("Code"):
                    with gr.Row():
                        save_btn = gr.Button("Save", size="sm")
                    with gr.Row(equal_height=True):
                        file_explorer = gr.FileExplorer(
                            scale=1,
                            file_count="single",
                            value="app.py",
                            root_dir="sandbox",
                        )
                        code_editor = gr.Code(
                            scale=3,
                            value=load_file("sandbox/app.py"),
>>>>>>> 73a48d32
                            language="python",
                            visible=True,
                            interactive=True,
                            # lines=27,
                            # max_lines=27,
                            autocomplete=True,
                        )

<<<<<<< HEAD
        # Event handlers for Preview tab
        msg_input_preview.submit(
            ai_response_with_planning,
            inputs=[msg_input_preview, chatbot_preview],
            outputs=[chatbot_preview, msg_input_preview],
        )

        send_btn_preview.click(
            ai_response_with_planning,
            inputs=[msg_input_preview, chatbot_preview],
            outputs=[chatbot_preview, msg_input_preview],
        )

        # Event handlers for Code tab
        msg_input_code.submit(
            ai_response_with_planning,
            inputs=[msg_input_code, chatbot_code],
            outputs=[chatbot_code, msg_input_code],
        )

        send_btn_code.click(
            ai_response_with_planning,
            inputs=[msg_input_code, chatbot_code],
            outputs=[chatbot_code, msg_input_code],
=======
        # Event handlers
        file_explorer.change(fn=load_file, inputs=file_explorer, outputs=code_editor)

        def save_and_refresh(path, new_text, current_trigger):
            save_file(path, new_text)
            # Increment trigger to refresh the preview
            return current_trigger + 1

        save_btn.click(
            fn=save_and_refresh,
            inputs=[file_explorer, code_editor, refresh_trigger],
            outputs=[refresh_trigger],
        )

        # Event handlers for chat
        msg_input.submit(
            simulate_ai_response,
            inputs=[msg_input, chatbot],
            outputs=[chatbot, msg_input],
        )

        send_btn.click(
            simulate_ai_response,
            inputs=[msg_input, chatbot],
            outputs=[chatbot, msg_input],
>>>>>>> 73a48d32
        )

    return demo


if __name__ == "__main__":
    demo = create_lovable_ui()
    gradio_config = settings.get_gradio_config()
    demo.launch(**gradio_config)<|MERGE_RESOLUTION|>--- conflicted
+++ resolved
@@ -1,4 +1,7 @@
-<<<<<<< HEAD
+import importlib.util
+import os
+import sys
+
 import gradio as gr
 
 from planning_agent import GradioPlanningAgent
@@ -59,15 +62,6 @@
         response = f"""I'll help you plan that application! Here's what I've analyzed:
 
 **Complexity**: {planning_result.estimated_complexity}
-=======
-import random
-import time
-import os
-import sys
-import importlib.util
-import gradio as gr
-
->>>>>>> 73a48d32
 
 **Key Gradio Components Needed**:
 {components_list}
@@ -99,7 +93,7 @@
     if path is None:
         return ""
     # path is a string like "subdir/example.py"
-    with open(path, "r", encoding="utf-8") as f:
+    with open(path, encoding="utf-8") as f:
         return f.read()
 
 
@@ -120,12 +114,13 @@
 
     if not os.path.exists(app_path):
         return gr.HTML(
-            "<div style='padding: 20px; color: red;'>❌ No app.py found in sandbox directory</div>"
+            "<div style='padding: 20px; color: red;'>❌ No app.py found in \
+sandbox directory</div>"
         )
 
     try:
         # Read the app code
-        with open(app_path, "r", encoding="utf-8") as f:
+        with open(app_path, encoding="utf-8") as f:
             app_code = f.read()
 
         # Create a temporary module
@@ -151,14 +146,15 @@
             app_instance = module.interface
         else:
             # Look for any Gradio Blocks or Interface objects
-            for name, obj in module.__dict__.items():
-                if isinstance(obj, (gr.Blocks, gr.Interface)):
+            for _, obj in module.__dict__.items():
+                if isinstance(obj, gr.Blocks | gr.Interface):
                     app_instance = obj
                     break
 
         if app_instance is None:
             return gr.HTML(
-                "<div style='padding: 20px; color: orange;'>⚠️ No Gradio app found. Make sure your app.py creates a Gradio Blocks or Interface object.</div>"
+                "<div style='padding: 20px; color: orange;'>⚠️ No Gradio app found. \
+Make sure your app.py creates a Gradio Blocks or Interface object.</div>"
             )
 
         # Return the app instance to be rendered
@@ -168,7 +164,8 @@
         error_html = f"""
         <div style='padding: 20px; color: red; font-family: monospace;'>
             ❌ Error loading app:<br>
-            <pre style='background: #f5f5f5; padding: 10px; margin-top: 10px; border-radius: 4px;'>{str(e)}</pre>
+            <pre style='background: #f5f5f5; padding: 10px; margin-top: 10px; \
+border-radius: 4px;'>{str(e)}</pre>
         </div>
         """
         return gr.HTML(error_html)
@@ -187,71 +184,6 @@
         #     "*It's almost Lovable - Build Gradio apps using only a chat interface*"
         # )
 
-<<<<<<< HEAD
-        with gr.Tabs():
-            # Preview Tab
-            with gr.TabItem("Preview"):
-                with gr.Row(elem_classes="main-container", equal_height=True):
-                    # Left side - Chat Interface
-                    with gr.Column(scale=1, elem_classes="chat-container"):
-                        chatbot_preview = gr.Chatbot(
-                            height=500,
-                            show_copy_button=True,
-                            avatar_images=(None, "🤖"),
-                            type="messages",
-                        )
-
-                        with gr.Row():
-                            msg_input_preview = gr.Textbox(
-                                placeholder="Describe what you want to build...",
-                                scale=4,
-                                container=False,
-                            )
-                            send_btn_preview = gr.Button(
-                                "Send", scale=1, variant="primary"
-                            )
-
-                    # Right side - Preview Content
-                    with gr.Column(scale=4, elem_classes="content-container"):
-                        # with gr.Row():
-                        #     gr.Button(
-                        #         "Deploy to HF Spaces", variant="secondary", scale=1
-                        #     )
-
-                        gr.HTML(value=get_preview_content())
-
-            # Code Tab
-            with gr.TabItem("Code"):
-                with gr.Row(elem_classes="main-container", equal_height=True):
-                    # Left side - Chat Interface
-                    with gr.Column(scale=1, elem_classes="chat-container"):
-                        chatbot_code = gr.Chatbot(
-                            height=500,
-                            show_copy_button=True,
-                            avatar_images=(None, "🤖"),
-                            type="messages",
-                        )
-
-                        with gr.Row():
-                            msg_input_code = gr.Textbox(
-                                placeholder="Describe what you want to build...",
-                                scale=4,
-                                container=False,
-                            )
-                            send_btn_code = gr.Button(
-                                "Send", scale=1, variant="primary"
-                            )
-
-                    # Right side - Code Content
-                    with gr.Column(scale=4, elem_classes="content-container"):
-                        # with gr.Row():
-                        #     gr.Button(
-                        #         "Deploy to HF Spaces", variant="secondary", scale=1
-                        #     )
-
-                        gr.Code(
-                            value=get_code_content(),
-=======
         with gr.Row(elem_classes="main-container"):
             # Left side - Chat Interface
             with gr.Column(scale=1, elem_classes="chat-container"):
@@ -294,7 +226,6 @@
                         code_editor = gr.Code(
                             scale=3,
                             value=load_file("sandbox/app.py"),
->>>>>>> 73a48d32
                             language="python",
                             visible=True,
                             interactive=True,
@@ -303,32 +234,6 @@
                             autocomplete=True,
                         )
 
-<<<<<<< HEAD
-        # Event handlers for Preview tab
-        msg_input_preview.submit(
-            ai_response_with_planning,
-            inputs=[msg_input_preview, chatbot_preview],
-            outputs=[chatbot_preview, msg_input_preview],
-        )
-
-        send_btn_preview.click(
-            ai_response_with_planning,
-            inputs=[msg_input_preview, chatbot_preview],
-            outputs=[chatbot_preview, msg_input_preview],
-        )
-
-        # Event handlers for Code tab
-        msg_input_code.submit(
-            ai_response_with_planning,
-            inputs=[msg_input_code, chatbot_code],
-            outputs=[chatbot_code, msg_input_code],
-        )
-
-        send_btn_code.click(
-            ai_response_with_planning,
-            inputs=[msg_input_code, chatbot_code],
-            outputs=[chatbot_code, msg_input_code],
-=======
         # Event handlers
         file_explorer.change(fn=load_file, inputs=file_explorer, outputs=code_editor)
 
@@ -345,16 +250,15 @@
 
         # Event handlers for chat
         msg_input.submit(
-            simulate_ai_response,
+            ai_response_with_planning,
             inputs=[msg_input, chatbot],
             outputs=[chatbot, msg_input],
         )
 
         send_btn.click(
-            simulate_ai_response,
+            ai_response_with_planning,
             inputs=[msg_input, chatbot],
             outputs=[chatbot, msg_input],
->>>>>>> 73a48d32
         )
 
     return demo
